--- conflicted
+++ resolved
@@ -24,11 +24,7 @@
 
 
 def parallel_env(**kwargs):
-<<<<<<< HEAD
-    """Env factory function for the MO Gem Mining problem."""
-=======
     """Parallel env factory function for the gem mining domain."""
->>>>>>> e1c99db0
     return raw_env(**kwargs)
 
 
@@ -36,43 +32,25 @@
     """Auto-wrapper for the MO Gem Mining problem.
 
     Args:
-<<<<<<< HEAD
-        **kwargs: keyword args to forward to the parallel_env function.
-=======
         **kwargs: keyword args to forward to the parallel_env function
->>>>>>> e1c99db0
 
     Returns:
         A fully wrapped AEC env
     """
     env = parallel_env(**kwargs)
-<<<<<<< HEAD
-    # convert parallel version of the env to an AEC version
     env = mo_parallel_to_aec(env)
-
-=======
-    env = mo_parallel_to_aec(env)
->>>>>>> e1c99db0
     # this wrapper helps error handling for discrete action spaces
     env = wrappers.AssertOutOfBoundsWrapper(env)
     return env
 
 
 def raw_env(**kwargs):
-<<<<<<< HEAD
-    """Env factory function for the MO Gem Mining problem."""
-=======
     """Env factory function for the gem mining domain."""
->>>>>>> e1c99db0
     return MOGemMining(**kwargs)
 
 
 class MOGemMining(MOParallelEnv):
-<<<<<<< HEAD
-    """Environment for MO Gem Mining problem.
-=======
     """Environment for MO gem mining domain.
->>>>>>> e1c99db0
 
     The init method takes in environment arguments and should define the following attributes:
     - possible_agents
@@ -81,12 +59,10 @@
     These attributes should not be changed after initialization.
     """
 
-<<<<<<< HEAD
-=======
     metadata = {"render_modes": ["human"], "name": "mogem_v0"}
 
     # TODO does this environment require max_cycle?
->>>>>>> e1c99db0
+
     def __init__(
         self,
         problem_name="Gem_Mining",
