--- conflicted
+++ resolved
@@ -45,8 +45,4 @@
 
 
 if __name__ == "__main__":
-<<<<<<< HEAD
-    # random_test()
-=======
->>>>>>> 97217bee
     main()