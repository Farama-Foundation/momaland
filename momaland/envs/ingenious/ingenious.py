"""Ingenious environment.

|--------------------|--------------------------------------------------------------|
| Actions            | Discrete                                                     |
| Parallel API       | No                                                           |
| Manual Control     | No                                                           |
| Agents             | num_agents=2                                                 |
| Action Shape       | (1,)                                                         |
| Action Values      | Discrete(size depends on board size and rack size: there     |
|                    |  is one integer encoding the placement of each rack tile     |
|                    |  on each board hex in each possible direction.)              |
| Observations       | Observations are dicts with three entries:                   |
|                    |  "board": array with size (2*board_size-1, 2*board_size-1)   |
|                    |  containing values from 0 to num_colors;                     |
|                    |  "racks": for each observable agent, an array of length      |
|                    |  rack_size containing pairs of values from 0 to num_colors;  |
|                    |  "scores": for all agents, their scores in all num_colors    |
|                    |  objectives as values from 0 to max_score.                   |
| Reward Shape       | (num_colors=6,)                                              |

This environment is based on the Ingenious game: https://boardgamegeek.com/boardgame/9674/ingenious

The game's original rules support multiple players collecting scores in multiple colors, which we define as the
objectives of the game: for example (red=5, green=2, blue=9). The goal in the original game is to maximize the
minimum score over all colors (2 in the example above), however we leave the utility wrapper up to the users and only
return the vectorial score on each color dimension (5,2,9).


### Observation Space

The observation is a dictionary which contains an 'observation' element which is the usual RL observation,
and an 'action_mask' which holds the legal moves, described in the Legal Actions Mask section below.

The 'observation' element itself is a dictionary with three entries: 'board' is representing the hexagonal board as
an array of size (2*board_size-1, 2*board_size-1) with integer entries from 0 (empty hex) to num_colors (tiles of
different colors). 'racks' represents for each observable agent - by default only the acting agent, if fully_obs=True
all agents - their tiles rack as an array of size rack_size containing pairs of integers (each pair is a tile) from 0
to num_colors. 'scores' represents for all agents their current scores in all num_colors objectives, as integers from
0 to max_score.


#### Legal Actions Mask

The legal moves available to the current agent are found in the 'action_mask' element of the dictionary observation.
The 'action_mask' is a binary vector where each index of the vector represents whether the represented action is legal
or not; the action encoding is described in the Action Space section below.
The 'action_mask' shows only the current agent's legal moves.


### Action Space

The action space depends on board size and rack size: It contains one integer for each possible placement of any of
the player's rack tiles (rack_size parameter) on any board hex (board_size parameter) in every possible direction.


### Rewards

The agents can collect a separate score in each available color. These scores are the num_colors different reward
dimensions.


### Version History

"""

import functools
import random

# from gymnasium.utils import EzPickle
from typing_extensions import override

import numpy as np
from gymnasium.logger import warn
from gymnasium.spaces import Box, Dict, Discrete
from gymnasium.utils import EzPickle
from pettingzoo.utils import wrappers

from momaland.envs.ingenious.ingenious_base import ALL_COLORS, IngeniousBase
from momaland.utils.env import MOAECEnv


def env(**kwargs):
    """Returns the wrapped Ingenious environment in `AEC` format.

    Args:
        **kwargs: keyword args to forward to the raw_env function

    Returns:
        A fully wrapped AEC env
    """
    env = raw_env(**kwargs)

    # this wrapper helps error handling for discrete action spaces
    env = wrappers.AssertOutOfBoundsWrapper(env)
    return env


def raw_env(**kwargs):
    """Env factory function for the Ingenious environment."""
    return Ingenious(**kwargs)


<<<<<<< HEAD
class MOIngenious(MOAECEnv, EzPickle):
    """Environment for the multi-objective Ingenious game."""
=======
class Ingenious(MOAECEnv):
    """Environment for the Ingenious board game."""
>>>>>>> 9d264c5a

    metadata = {"render_modes": ["human"], "name": "moingenious_v0", "is_parallelizable": False}

    def __init__(
        self,
        num_agents: int = 2,
        rack_size: int = 6,
        num_colors: int = 6,
        board_size: int = None,
        reward_mode: str = "competitive",
        fully_obs: bool = False,
        render_mode: bool = None,
    ):
        """Initializes the Ingenious environment.

        Args:
            num_agents (int): The number of agents (between 2 and 6). Default is 2.
            rack_size (int): The number of tiles each player keeps in their rack (between 2 and 6). Default is 6.
            num_colors (int): The number of colors (objectives) in the game (between 2 and 6). Default is 6.
            board_size (int): The size of one side of the hexagonal board (between 3 and 10). By default the size is set
             to n+4 where n is the number of agents.
            reward_mode (str): Can be set to "competitive" (individual rewards for all agents), "collaborative" (shared
            rewards for all agents), or "two_teams" (rewards shared within two opposing teams; num_agents needs to be
            even). Default is "competitive".
            fully_obs (bool): Fully observable game mode, i.e. the racks of all players are visible. Default is False.
            render_mode (str): The rendering mode. Default: None
        """
<<<<<<< HEAD
        EzPickle.__init__(
            self,
            num_players,
            init_draw,
            num_colors,
            board_size,
            limitation_score,
            render_mode,
        )
        self.board_size = board_size
=======
>>>>>>> 9d264c5a
        self.num_colors = num_colors
        self.init_draw = rack_size
        self.max_score = 18  # max score in score board for one certain color.
        assert reward_mode in {
            "competitive",
            "collaborative",
            "two_teams",
        }, "reward_mode has to be one element in {'competitive','collaborative','two_teams'}"
        self.reward_mode = reward_mode
        self.fully_obs = fully_obs

        if self.reward_mode == "two_teams":
            assert num_agents % 2 == 0, "Number of players must be even if reward_mode is two_teams."
            self.max_score = self.max_score * (num_agents / 2)
        elif self.reward_mode == "collaborative":
            self.max_score = self.max_score * num_agents

        if board_size is None:
            self.board_size = {2: 6, 3: 7, 4: 8, 5: 9, 6: 10}.get(num_agents)
        else:
            self.board_size = board_size

        self.game = IngeniousBase(
            num_agents=num_agents,
            rack_size=self.init_draw,
            num_colors=self.num_colors,
            board_size=self.board_size,
            max_score=self.max_score,
        )

        self.possible_agents = ["agent_" + str(r) for r in range(num_agents)]
        self.agents = self.possible_agents[:]
        self.terminations = {agent: False for agent in self.agents}
        self.truncations = {agent: False for agent in self.agents}
        self.infos = {agent: {} for agent in self.agents}
        self.agent_selection = self.agents[self.game.agent_selector]
        self._cumulative_rewards = {agent: np.zeros(self.num_colors) for agent in self.agents}
        self.refresh_cumulative_reward = True
        self.render_mode = render_mode

        self.observation_spaces = {
            i: Dict(
                {
                    "observation": Dict(
                        {
                            "board": Box(
                                0, len(ALL_COLORS), shape=(2 * self.board_size - 1, 2 * self.board_size - 1), dtype=np.float32
                            ),
                            "racks": Box(0, self.num_colors, shape=(num_agents, self.init_draw, 2), dtype=np.int32)
                            if self.fully_obs
                            else Box(0, self.num_colors, shape=(self.init_draw, 2), dtype=np.int32),
                            "scores": Box(0, self.game.max_score, shape=(num_agents, self.num_colors), dtype=np.int32),
                        }
                    ),
                    "action_mask": Box(low=0, high=1, shape=(len(self.game.masked_action),), dtype=np.int8),
                }
            )
            for i in self.agents
        }

        self.action_spaces = dict(zip(self.agents, [Discrete(len(self.game.masked_action))] * num_agents))

        # The reward for each move is the difference between the previous and current score.
        self.reward_spaces = dict(zip(self.agents, [Box(0, self.game.max_score, shape=(self.num_colors,))] * num_agents))

    @functools.lru_cache(maxsize=None)
    @override
    def observation_space(self, agent):
        # gymnasium spaces are defined and documented here: https://gymnasiuspspom.farama.org/api/spaces/
        return self.observation_spaces[agent]

    @functools.lru_cache(maxsize=None)
    @override
    def action_space(self, agent):
        return self.action_spaces[agent]

    @override
    def reward_space(self, agent):
        return self.reward_spaces[agent]

    @override
    def render(self):
        """Renders the environment.

        In human mode, it can print to terminal, open
        up a graphical window, or open up some other display that a human can see and understand.
        """
        if self.render_mode is None:
            warn("You are calling render method without specifying any render mode.")
            return

    @override
    def reset(self, seed=None, options=None):
        """Reset needs to initialize the `agents` attribute and must set up the environment so that render(),
        and step() can be called without issues."""
        if seed is not None:
            np.random.seed(seed)
            random.seed(seed)
        self.game.reset_game(seed)
        self.agents = self.possible_agents[:]
        obs = {agent: self.observe(agent) for agent in self.agents}
        self.terminations = {agent: False for agent in self.agents}
        self.truncations = {agent: False for agent in self.agents}
        self.infos = {agent: {} for agent in self.agents}
        self.agent_selection = self.agents[self.game.agent_selector]
        self.agent_selection = self.agents[self.game.agent_selector]
        self.rewards = {agent: np.zeros(self.num_colors, dtype="float64") for agent in self.agents}
        self._cumulative_rewards = {agent: np.zeros(self.num_colors, dtype="float64") for agent in self.agents}
        self.refresh_cumulative_reward = True
        return obs, self.infos

    @override
    def step(self, action):
        """Steps in the environment.

        Args:
            action: action of the active agent
        """
        current_agent = self.agent_selection

        if self.terminations[current_agent] or self.truncations[current_agent]:
            return self._was_dead_step(action)
        self.rewards = {agent: np.zeros(self.num_colors, dtype="float64") for agent in self.agents}
        if self.refresh_cumulative_reward:
            self._cumulative_rewards[current_agent] = np.zeros(self.num_colors, dtype="float64")

        # update current agent
        if not self.game.end_flag:
            prev_rewards = np.array(list(self.game.score[current_agent].values()))
            self.game.set_action_index(action)
            current_rewards = np.array(list(self.game.score[current_agent].values()))
            self.rewards[current_agent] = current_rewards - prev_rewards

        if self.game.end_flag:
            self.terminations = {agent: True for agent in self.agents}

        # update teammate score (copy current agent's score to teammates)
        if self.reward_mode != "competitive":
            index_current_agent = self.agents.index(current_agent)
            for i in range(0, self.num_agents):
                if self.reward_mode == "two_teams":
                    # in two_team mode, players who are teammates of the current agent get the same reward and score
                    if i != index_current_agent and i % 2 == index_current_agent % 2:
                        agent = self.agents[i]
                        self.game.score[agent] = self.game.score[current_agent]
                        self.rewards[agent] = self.rewards[current_agent]
                elif self.reward_mode == "collaborative":
                    # in collaborative mode, every player gets the same reward and score
                    if i != index_current_agent:
                        agent = self.agents[i]
                        self.game.score[agent] = self.game.score[current_agent]
                        self.rewards[agent] = self.rewards[current_agent]

        self._accumulate_rewards()

        # update to next agent
        self.agent_selection = self.agents[self.game.agent_selector]

        if self.agent_selection != current_agent:
            self.refresh_cumulative_reward = True
        else:
            self.refresh_cumulative_reward = False

    @override
    def observe(self, agent):
        board_vals = np.array(self.game.board_array, dtype=np.float32)
        if self.fully_obs:
            p_tiles = np.array([item for item in self.game.p_tiles.values()], dtype=np.int32)
        else:
            p_tiles = np.array(self.game.p_tiles[agent], dtype=np.int32)
        tmp = []
        for agent_score in self.game.score.values():
            tmp.append([score for score in agent_score.values()])
        p_score = np.array(tmp, dtype=np.int32)
        observation = {"board": board_vals, "racks": p_tiles, "scores": p_score}
        action_mask = np.array(self.game.return_action_list(), dtype=np.int8)
        return {"observation": observation, "action_mask": action_mask}<|MERGE_RESOLUTION|>--- conflicted
+++ resolved
@@ -65,8 +65,6 @@
 
 import functools
 import random
-
-# from gymnasium.utils import EzPickle
 from typing_extensions import override
 
 import numpy as np
@@ -100,13 +98,8 @@
     return Ingenious(**kwargs)
 
 
-<<<<<<< HEAD
-class MOIngenious(MOAECEnv, EzPickle):
-    """Environment for the multi-objective Ingenious game."""
-=======
-class Ingenious(MOAECEnv):
+class Ingenious(MOAECEnv, EzPickle):
     """Environment for the Ingenious board game."""
->>>>>>> 9d264c5a
 
     metadata = {"render_modes": ["human"], "name": "moingenious_v0", "is_parallelizable": False}
 
@@ -134,19 +127,16 @@
             fully_obs (bool): Fully observable game mode, i.e. the racks of all players are visible. Default is False.
             render_mode (str): The rendering mode. Default: None
         """
-<<<<<<< HEAD
         EzPickle.__init__(
             self,
-            num_players,
-            init_draw,
+            num_agents,
+            rack_size,
             num_colors,
             board_size,
-            limitation_score,
+            reward_mode,
+            fully_obs,
             render_mode,
         )
-        self.board_size = board_size
-=======
->>>>>>> 9d264c5a
         self.num_colors = num_colors
         self.init_draw = rack_size
         self.max_score = 18  # max score in score board for one certain color.
