--- conflicted
+++ resolved
@@ -20,8 +20,6 @@
 import random
 from copy import deepcopy
 from os import path
-
-# from gymnasium.utils import EzPickle
 from typing_extensions import override
 
 import numpy as np
@@ -31,7 +29,7 @@
 from gymnasium.utils import EzPickle
 from pettingzoo.utils import wrappers
 
-from momaland.envs.item_gathering.asset_utils import del_colored, get_colored
+from momaland.envs.item_gathering.asset_utils import get_colored
 from momaland.envs.item_gathering.map_utils import DEFAULT_MAP, randomise_map
 from momaland.utils.conversions import mo_parallel_to_aec
 from momaland.utils.env import MOParallelEnv
@@ -73,13 +71,8 @@
     return MOItemGathering(**kwargs)
 
 
-<<<<<<< HEAD
 class MOItemGathering(MOParallelEnv, EzPickle):
-    """Environment for the MO-ItemGathering problem.
-=======
-class MOItemGathering(MOParallelEnv):
     """A `Parallel` multi-objective environment of the Item Gathering problem.
->>>>>>> 9d264c5a
 
     ## Observation Space
     The observation space is a tuple containing the agent id (a negative integer) and the 2D map observation, where
@@ -117,6 +110,7 @@
         "name": "moitem_gathering_v0",
         "is_parallelizable": True,
         "central_observation": True,
+        "render_fps": 30,
     }
 
     def __init__(
@@ -310,9 +304,10 @@
 
     @override
     def close(self):
-        if self.render_mode is not None:
-            del_colored()
         pass
+        # This breaks the pickle tests
+        # if self.render_mode is not None:
+        #     del_colored()
 
     @override
     def reset(self, seed=None, options=None):
