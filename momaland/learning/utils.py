"""Utils for the learning module."""

import errno
import os
<<<<<<< HEAD
from typing import List, Tuple

import chex
import jax
import jax.numpy as jnp
import numpy as np
import pandas as pd
from distrax import MultivariateNormalDiag


def _ma_get_pi(actor_module, params, obs: jnp.ndarray, num_agents):
    """Gets the actions for all agents at once. This is done with a for loop because distrax does not like vmapping.

    Args:
        actor_module: actor module.
        params: actor state parameters.
        obs: current step environment observation.
        num_agents (int): number of agents in environments.

    Returns:
        pi.
    """
    return [actor_module.apply(params, obs[i]) for i in range(num_agents)]


def _ma_sample_and_log_prob_from_pi(pi: List[MultivariateNormalDiag], num_agents: int, key: chex.PRNGKey):
    """Samples actions for all agents in all the envs at once. This is done with a for loop because distrax does not like vmapping.

    Args:
        pi (List[MultivariateNormalDiag]): List of distrax distributions for agent actions (batched over envs).
        num_agents (int): number of agents in environments.
        key (chex.PRNGKey): PRNGKey to use for sampling: size should be (num_agents, 2).
    """
    return [pi[i].sample_and_log_prob(seed=key[i]) for i in range(num_agents)]


def eval_mo(actor_module, actor_state, env, num_obj, gamma_decay=0.99) -> Tuple[float, float, np.ndarray, np.ndarray]:
    """Evaluates one episode of the agent in the environment.

    Args:
        actor_module: the initialized actor module
        actor_state: Agent
        env: MOMAland environment with LinearReward wrapper
        (np.ndarray): number of objectives

    Returns:
        (np.ndarray, np.ndarray): vectorized return, vectorized discounted return
    """
    key = jax.random.PRNGKey(seed=42)
    key, subkey = jax.random.split(key)
    obs, _ = env.reset()
    np_obs = np.stack([obs[agent] for agent in env.possible_agents])
    done = False
    vec_return, disc_vec_return = np.zeros_like(num_obj), np.zeros_like(num_obj)
    gamma = 1.0
    action_keys = jax.random.split(subkey, len(env.possible_agents))
    while not done:
        pi = _ma_get_pi(actor_module, actor_state.params, jnp.array(np_obs), len(env.possible_agents))
        # for each agent sample an action
        actions, _ = zip(*_ma_sample_and_log_prob_from_pi(pi, len(env.possible_agents), action_keys))
        actions_dict = dict()
        for i, agent in enumerate(env.possible_agents):
            actions_dict[agent] = np.array(actions[i])
        obs, rew, term, trunc, _ = env.step(actions_dict)
        done = term or trunc

        vec_return = np.array(list(rew.values())).sum(axis=0)
        disc_vec_return = gamma * vec_return
        gamma *= gamma_decay

    return (
        vec_return,
        disc_vec_return,
    )


def policy_evaluation_mo(
    actor_module, actor_state, env, num_obj: np.ndarray, rep: int = 5
) -> Tuple[float, float, np.ndarray, np.ndarray]:
    """Evaluates the value of a policy by running the policy for multiple episodes. Returns the average returns.

    Args:
        actor_module: the initialized actor module
        actor_state: Agent
        env: MOMAland environment
        num_obj (np.ndarray): number of objectives
        rep (int, optional): Number of episodes for averaging. Defaults to 5.

    Returns:
        (float, float, np.ndarray, np.ndarray): Avg scalarized return, Avg scalarized discounted return, Avg vectorized return, Avg vectorized discounted return
    """
    evals = [eval_mo(actor_module, actor_state, env, num_obj) for _ in range(rep)]
    avg_vec_return = np.mean([eval[0] for eval in evals], axis=0)
    avg_disc_vec_return = np.mean([eval[1] for eval in evals], axis=0)

    return (
        avg_vec_return,
        avg_disc_vec_return,
    )


def save_results(returns, exp_name, seed):
    """Saves the results of an experiment to a csv file.

    Args:
        returns: a list of triples (timesteps, time, episodic_return)
        exp_name: experiment name
        seed: seed of the experiment
    """
    if not os.path.exists("results"):
        os.makedirs("results")
    filename = f"results/{exp_name}_{seed}.csv"
    print(f"Saving results to {filename}")
    df = pd.DataFrame(returns)
    df.columns = ["Total timesteps", "Time", "Episodic return"]
    df.to_csv(filename, index=False)


def mkdir_p(path):
    """Creates a folder at the provided path, used  for logging functionality.

    Args:
        path: string defining the location of the folder.
    """
    try:
        os.makedirs(path)
    except OSError as exc:
        if exc.errno == errno.EEXIST and os.path.isdir(path):
            pass
        else:
            raise


def u_imbalance(x):
    """Sum of squares utility function.

    Args:
            x: reward vector
    """
    return np.sum(np.pow(x, 2), dim=0)


def u_balance(x):
    """Product utility function.

    Args:
            x: reward vector
    """
    return np.prod(x, dim=0)
=======
import subprocess

import requests


def autotag():
    """This adds a tag to the wandb run marking the commit number, allows versioning of experiments. From CleanRL's benchmark utility."""

    def _autotag() -> str:
        wandb_tag = ""
        print("autotag feature is enabled")
        try:
            git_tag = subprocess.check_output(["git", "describe", "--tags"]).decode("ascii").strip()
            wandb_tag = f"{git_tag}"
            print(f"identified git tag: {git_tag}")
        except subprocess.CalledProcessError:
            return wandb_tag

        git_commit = subprocess.check_output(["git", "rev-parse", "--verify", "HEAD"]).decode("ascii").strip()
        try:
            # try finding the pull request number on github
            prs = requests.get(f"https://api.github.com/search/issues?q=repo:Farama-Foundation/momaland+is:pr+{git_commit}")
            if prs.status_code == 200:
                prs = prs.json()
                if len(prs["items"]) > 0:
                    pr = prs["items"][0]
                    pr_number = pr["number"]
                    wandb_tag += f",pr-{pr_number}"
            print(f"identified github pull request: {pr_number}")
        except Exception as e:
            print(e)

        return wandb_tag

    if "WANDB_TAGS" in os.environ:
        raise ValueError(
            "WANDB_TAGS is already set. Please unset it before running this script or run the script with --auto-tag False"
        )
    wandb_tag = _autotag()
    if len(wandb_tag) > 0:
        os.environ["WANDB_TAGS"] = wandb_tag
>>>>>>> 9a287c6a
<|MERGE_RESOLUTION|>--- conflicted
+++ resolved
@@ -1,158 +1,6 @@
 """Utils for the learning module."""
 
-import errno
 import os
-<<<<<<< HEAD
-from typing import List, Tuple
-
-import chex
-import jax
-import jax.numpy as jnp
-import numpy as np
-import pandas as pd
-from distrax import MultivariateNormalDiag
-
-
-def _ma_get_pi(actor_module, params, obs: jnp.ndarray, num_agents):
-    """Gets the actions for all agents at once. This is done with a for loop because distrax does not like vmapping.
-
-    Args:
-        actor_module: actor module.
-        params: actor state parameters.
-        obs: current step environment observation.
-        num_agents (int): number of agents in environments.
-
-    Returns:
-        pi.
-    """
-    return [actor_module.apply(params, obs[i]) for i in range(num_agents)]
-
-
-def _ma_sample_and_log_prob_from_pi(pi: List[MultivariateNormalDiag], num_agents: int, key: chex.PRNGKey):
-    """Samples actions for all agents in all the envs at once. This is done with a for loop because distrax does not like vmapping.
-
-    Args:
-        pi (List[MultivariateNormalDiag]): List of distrax distributions for agent actions (batched over envs).
-        num_agents (int): number of agents in environments.
-        key (chex.PRNGKey): PRNGKey to use for sampling: size should be (num_agents, 2).
-    """
-    return [pi[i].sample_and_log_prob(seed=key[i]) for i in range(num_agents)]
-
-
-def eval_mo(actor_module, actor_state, env, num_obj, gamma_decay=0.99) -> Tuple[float, float, np.ndarray, np.ndarray]:
-    """Evaluates one episode of the agent in the environment.
-
-    Args:
-        actor_module: the initialized actor module
-        actor_state: Agent
-        env: MOMAland environment with LinearReward wrapper
-        (np.ndarray): number of objectives
-
-    Returns:
-        (np.ndarray, np.ndarray): vectorized return, vectorized discounted return
-    """
-    key = jax.random.PRNGKey(seed=42)
-    key, subkey = jax.random.split(key)
-    obs, _ = env.reset()
-    np_obs = np.stack([obs[agent] for agent in env.possible_agents])
-    done = False
-    vec_return, disc_vec_return = np.zeros_like(num_obj), np.zeros_like(num_obj)
-    gamma = 1.0
-    action_keys = jax.random.split(subkey, len(env.possible_agents))
-    while not done:
-        pi = _ma_get_pi(actor_module, actor_state.params, jnp.array(np_obs), len(env.possible_agents))
-        # for each agent sample an action
-        actions, _ = zip(*_ma_sample_and_log_prob_from_pi(pi, len(env.possible_agents), action_keys))
-        actions_dict = dict()
-        for i, agent in enumerate(env.possible_agents):
-            actions_dict[agent] = np.array(actions[i])
-        obs, rew, term, trunc, _ = env.step(actions_dict)
-        done = term or trunc
-
-        vec_return = np.array(list(rew.values())).sum(axis=0)
-        disc_vec_return = gamma * vec_return
-        gamma *= gamma_decay
-
-    return (
-        vec_return,
-        disc_vec_return,
-    )
-
-
-def policy_evaluation_mo(
-    actor_module, actor_state, env, num_obj: np.ndarray, rep: int = 5
-) -> Tuple[float, float, np.ndarray, np.ndarray]:
-    """Evaluates the value of a policy by running the policy for multiple episodes. Returns the average returns.
-
-    Args:
-        actor_module: the initialized actor module
-        actor_state: Agent
-        env: MOMAland environment
-        num_obj (np.ndarray): number of objectives
-        rep (int, optional): Number of episodes for averaging. Defaults to 5.
-
-    Returns:
-        (float, float, np.ndarray, np.ndarray): Avg scalarized return, Avg scalarized discounted return, Avg vectorized return, Avg vectorized discounted return
-    """
-    evals = [eval_mo(actor_module, actor_state, env, num_obj) for _ in range(rep)]
-    avg_vec_return = np.mean([eval[0] for eval in evals], axis=0)
-    avg_disc_vec_return = np.mean([eval[1] for eval in evals], axis=0)
-
-    return (
-        avg_vec_return,
-        avg_disc_vec_return,
-    )
-
-
-def save_results(returns, exp_name, seed):
-    """Saves the results of an experiment to a csv file.
-
-    Args:
-        returns: a list of triples (timesteps, time, episodic_return)
-        exp_name: experiment name
-        seed: seed of the experiment
-    """
-    if not os.path.exists("results"):
-        os.makedirs("results")
-    filename = f"results/{exp_name}_{seed}.csv"
-    print(f"Saving results to {filename}")
-    df = pd.DataFrame(returns)
-    df.columns = ["Total timesteps", "Time", "Episodic return"]
-    df.to_csv(filename, index=False)
-
-
-def mkdir_p(path):
-    """Creates a folder at the provided path, used  for logging functionality.
-
-    Args:
-        path: string defining the location of the folder.
-    """
-    try:
-        os.makedirs(path)
-    except OSError as exc:
-        if exc.errno == errno.EEXIST and os.path.isdir(path):
-            pass
-        else:
-            raise
-
-
-def u_imbalance(x):
-    """Sum of squares utility function.
-
-    Args:
-            x: reward vector
-    """
-    return np.sum(np.pow(x, 2), dim=0)
-
-
-def u_balance(x):
-    """Product utility function.
-
-    Args:
-            x: reward vector
-    """
-    return np.prod(x, dim=0)
-=======
 import subprocess
 
 import requests
@@ -193,5 +41,4 @@
         )
     wandb_tag = _autotag()
     if len(wandb_tag) > 0:
-        os.environ["WANDB_TAGS"] = wandb_tag
->>>>>>> 9a287c6a
+        os.environ["WANDB_TAGS"] = wandb_tag