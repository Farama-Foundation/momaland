--- conflicted
+++ resolved
@@ -3,8 +3,6 @@
 import errno
 import os
 import subprocess
-
-<<<<<<< HEAD
 import numpy as np
 import requests
 
@@ -33,12 +31,7 @@
     """Remap a single number to a list of actions."""
     return np.unravel_index(action, (num_actions,) * num_agents)
 
-
-=======
-import requests
-
-
->>>>>>> 8e2f1fbb
+  
 def autotag():
     """This adds a tag to the wandb run marking the commit number, allows versioning of experiments. From CleanRL's benchmark utility."""
 
@@ -70,11 +63,7 @@
 
     if "WANDB_TAGS" in os.environ:
         raise ValueError(
-<<<<<<< HEAD
-            "WANDB_TAGS is already set. Please unset it before running this script or run the script with --auto-tag " "False"
-=======
             "WANDB_TAGS is already set. Please unset it before running this script or run the script with --auto-tag False"
->>>>>>> 8e2f1fbb
         )
     wandb_tag = _autotag()
     if len(wandb_tag) > 0:
