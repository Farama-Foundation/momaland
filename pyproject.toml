[build-system]
requires = ["setuptools >= 61.0.0"]
build-backend = "setuptools.build_meta"

[project]
name = "momaland"
description="A standard API for Multi-Objective Multi-Agent Decision making and a diverse set of reference environments."
readme = "README.md"
requires-python = ">= 3.8"
authors = [
    {name="Roxana Radulescu", email="roxana.radulescu@vub.be"},
    {name="Willem Röpke", email="willem.ropke@vub.be"},
    {name="Patrick Mannion", email="patrick.mannion@universityofgalway.ie"},
    {name="Diederik M. Roijers",email="diederik.roijers@vub.be"},
    {name="Lucas N. Alegre", email="lnalegre@inf.ufrgs.br"},
    {name="Florian Felten", email="florian.felten@uni.lu"},
]
license = { text = "GNU General Public License v3.0" }
keywords = ["Reinforcement Learning", "Multi-Objective", "Multi-Agent", "RL", "AI", "gymnasium", "pettingzoo"]
classifiers = [
    "Development Status :: 4 - Beta",  # change to `5 - Production/Stable` when ready
    "License :: OSI Approved :: MIT License",
    "Programming Language :: Python :: 3",
    "Programming Language :: Python :: 3.8",
    "Programming Language :: Python :: 3.9",
    "Programming Language :: Python :: 3.10",
    "Programming Language :: Python :: 3.11",
    'Intended Audience :: Science/Research',
    'Topic :: Scientific/Engineering :: Artificial Intelligence',
]
dependencies = [
    "gymnasium >=0.28",
    "pettingzoo[sisl,butterfly]",
    "numpy >=1.21.0",
<<<<<<< HEAD
    "PyOpenGL >=3.1.7",
    "PyOpenGL-accelerate >=3.1.7",
    "networkx >=3.1",
    "sympy >=1.12"
=======
    "pygame >=2.0.1",
    "PyOpenGL ==3.1.6",
    "PyOpenGL-accelerate >=3.1.1",
    "pillow >=8.3.1",
>>>>>>> eea57ce0
]
dynamic = ["version"]

[project.optional-dependencies]
# Update dependencies in `all` if any are added or removed
all = [
    # All dependencies above except accept-rom-license
    # NOTE: No need to manually remove the duplicates, setuptools automatically does that
]
testing = ["pytest ==7.1.3"]

[project.urls]
Homepage = "https://github.com/rradules/momaland/tree/main"
Repository = "https://github.com/rradules/momaland/tree/main"
Documentation = "https://github.com/rradules/momaland/tree/main"
"Bug Report" = "https://github.com/rradules/momaland/tree/main/issues"

[tool.setuptools]
include-package-data = true

[tool.setuptools.packages.find]
include = ["momaland", "momaland.*"]

[tool.setuptools.package-data]
mo_gymnasium = [
    "**/*.json",
    "**/assets/*",
]

# Linters and Test tools #######################################################

[tool.black]
safe = true
line-length = 127
target-version = ['py38', 'py39', 'py310', 'py311']
include = '\.pyi?$'

[tool.isort]
atomic = true
profile = "black"
src_paths = ["momaland", "tests", "docs/scripts"]
extra_standard_library = ["typing_extensions"]
indent = 4
lines_after_imports = 2
multi_line_output = 3

[tool.pyright]
include = ["momaland/**", "tests/**"]
exclude = ["**/node_modules", "**/__pycache__"]
strict = []

typeCheckingMode = "basic"
pythonVersion = "3.8"
pythonPlatform = "All"
typeshedPath = "typeshed"
enableTypeIgnoreComments = true

# This is required as the CI pre-commit does not download the module (i.e. numpy, pygame)
#   Therefore, we have to ignore missing imports
reportMissingImports = "none"
# Some modules are missing type stubs, which is an issue when running pyright locally
reportMissingTypeStubs = false
# For warning and error, will raise an error when
reportInvalidTypeVarUse = "none"

# reportUnknownMemberType = "warning"  # -> raises warnings
# reportUnknownParameterType = "warning"  # -> raises warnings
# reportUnknownVariableType = "warning"  # -> raises warnings
# reportUnknownArgumentType = "warning"  # -> raises warnings
reportGeneralTypeIssues = "none"  # -> commented out raises 489 errors
reportUntypedFunctionDecorator = "none"  # -> pytest.mark.parameterize issues

reportOptionalMemberAccess = "none" # -> commented out raises warnings
reportPrivateImportUsage = "warning" # -> this raises warnings because we use not exported modules from gym (wrappers)

reportPrivateUsage = "warning"
reportUnboundVariable = "warning"

[tool.pytest.ini_options]
filterwarnings = ['ignore:.*The environment .* is out of date.*']
norecursedirs = [
    "momaland",
]
# filterwarnings = ['ignore:.*step API.*:DeprecationWarning']<|MERGE_RESOLUTION|>--- conflicted
+++ resolved
@@ -32,17 +32,12 @@
     "gymnasium >=0.28",
     "pettingzoo[sisl,butterfly]",
     "numpy >=1.21.0",
-<<<<<<< HEAD
-    "PyOpenGL >=3.1.7",
-    "PyOpenGL-accelerate >=3.1.7",
     "networkx >=3.1",
-    "sympy >=1.12"
-=======
+    "sympy >=1.12",
     "pygame >=2.0.1",
     "PyOpenGL ==3.1.6",
     "PyOpenGL-accelerate >=3.1.1",
     "pillow >=8.3.1",
->>>>>>> eea57ce0
 ]
 dynamic = ["version"]
 
