import os
import pickle

import pytest
from pettingzoo.test import parallel_api_test, seed_test

from momaland.test.api_test import api_test

# from momaland.test.wrapper_test import wrapper_test
from momaland.utils.all_modules import all_environments


@pytest.mark.parametrize(("name", "env_module"), list(all_environments.items()))
def test_module(name, env_module):
    _env = env_module.env(render_mode=None)
    assert str(_env) == os.path.basename(name)
    api_test(_env)
<<<<<<< HEAD
    if _env.metadata["is_parallelizable"]:
        parallel_api_test(env_module.parallel_env())
    wrapper_test(env_module)
=======
    parallel_api_test(env_module.parallel_env())
    # wrapper_test(env_module): TODO: There are some problems with the NormalizeReward wrapper.
>>>>>>> a97dd1f7
    seed_test(env_module.env, 50)

    # TODO render_test(env_module.env)
    # TODO max_cycles_test(env_module)

    recreated_env = pickle.loads(pickle.dumps(_env))
    # TODO recreated_env.seed(42)
    api_test(recreated_env)<|MERGE_RESOLUTION|>--- conflicted
+++ resolved
@@ -15,14 +15,9 @@
     _env = env_module.env(render_mode=None)
     assert str(_env) == os.path.basename(name)
     api_test(_env)
-<<<<<<< HEAD
     if _env.metadata["is_parallelizable"]:
         parallel_api_test(env_module.parallel_env())
-    wrapper_test(env_module)
-=======
-    parallel_api_test(env_module.parallel_env())
     # wrapper_test(env_module): TODO: There are some problems with the NormalizeReward wrapper.
->>>>>>> a97dd1f7
     seed_test(env_module.env, 50)
 
     # TODO render_test(env_module.env)
